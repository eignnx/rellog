--- conflicted
+++ resolved
@@ -1,1100 +1,552 @@
-<<<<<<< HEAD
-use std::{
-    collections::{BTreeMap, HashSet},
-    fmt,
-    iter::{self, DoubleEndedIterator},
-    ops::Deref,
-    path::PathBuf,
-    rc::Rc,
-};
-
-use char_list::CharList;
-use heck::ToPascalCase;
-use nom_locate::LocatedSpan;
-use rpds::{vector, Vector};
-use unifier_set::{ClassifyTerm, DirectChildren, TermKind};
-
-use crate::{
-    ast::dup::{Dup, TmDuplicator},
-    ast::tm_displayer::TmDisplayer,
-    data_structures::{Generation, Int, Map, Sym, Var},
-    interner::IStr,
-    lex::{
-        self,
-        tok::{At, Tok},
-    },
-    parse::{self, Error},
-};
-
-pub type Rel = Map<Sym, RcTm>;
-
-/// A term.
-#[derive(Debug, Clone, PartialEq, Eq, Hash, PartialOrd, Ord)]
-pub enum Tm {
-    Sym(Sym),
-    Var(Var),
-    Int(Int),
-    Txt(CharList, RcTm),
-    Block(Tok, Vector<RcTm>),
-    Rel(Rel),
-    BinOp(BinOpSymbol, RcTm, RcTm),
-    Cons(RcTm, RcTm),
-    Nil,
-}
-
-impl Dup for Tm {
-    fn dup(&self, duper: &mut TmDuplicator) -> Self {
-        match self {
-            Tm::Var(v) => Tm::Var(v.dup(duper)),
-            Tm::Cons(h, t) => Tm::Cons(h.dup(duper), t.dup(duper)),
-            Tm::Block(f, ms) => {
-                let ms = ms.iter().map(|tm| tm.dup(duper)).collect();
-                Tm::Block(f.clone(), ms)
-            }
-            Tm::Rel(rel) => {
-                let rel = rel
-                    .iter()
-                    .map(|(name, tm)| (*name, tm.dup(duper)))
-                    .collect();
-                Tm::Rel(rel)
-            }
-            Tm::BinOp(op, x, y) => Tm::BinOp(*op, x.dup(duper), y.dup(duper)),
-            Tm::Txt(cl, tl) => Tm::Txt(cl.clone(), tl.dup(duper)),
-            Tm::Sym(_) | Tm::Int(_) | Tm::Nil => self.clone(),
-        }
-    }
-}
-
-#[derive(Debug, Clone, PartialEq, Eq, Hash, PartialOrd, Ord)]
-pub struct RcTm(Rc<Tm>);
-
-impl RcTm {
-    pub fn try_as_list(&self) -> Option<(Vector<RcTm>, Option<Var>)> {
-        let mut vec = vector![];
-        let mut current = self;
-
-        while let Tm::Cons(x, xs) = current.as_ref() {
-            vec.push_back_mut(x.clone());
-            current = xs;
-        }
-
-        match current.as_ref() {
-            Tm::Nil => Some((vec, None)),
-            Tm::Var(var) => Some((vec, Some(var.clone()))),
-            _ => None,
-        }
-    }
-
-    pub fn try_as_set_from_list(&self) -> Option<(HashSet<RcTm>, Option<Var>)> {
-        let mut set = HashSet::new();
-        let mut current = self;
-
-        while let Tm::Cons(x, xs) = current.as_ref() {
-            set.insert(x.clone());
-            current = xs;
-        }
-
-        match current.as_ref() {
-            Tm::Nil => Some((set, None)),
-            Tm::Var(var) => Some((set, Some(var.clone()))),
-            _ => None,
-        }
-    }
-
-    pub fn try_as_var(&self) -> Option<Var> {
-        match self.as_ref() {
-            Tm::Var(v) => Some(v.clone()),
-            _ => None,
-        }
-    }
-
-    pub fn try_as_sym(&self) -> Option<Sym> {
-        match self.as_ref() {
-            Tm::Sym(s) => Some(*s),
-            _ => None,
-        }
-    }
-
-    pub fn try_as_rel(&self) -> Option<&Rel> {
-        match self.as_ref() {
-            Tm::Rel(r) => Some(r),
-            _ => None,
-        }
-    }
-
-    pub fn list_from_iter(it: impl DoubleEndedIterator<Item = RcTm>) -> Self {
-        let mut list = Tm::Nil;
-
-        for element in it.rev() {
-            list = Tm::Cons(element, Self::from(list));
-        }
-
-        Self::from(list)
-    }
-
-    pub fn try_collect_txt_to_string(&self, buf: &mut String) -> Result<(), ()> {
-        let mut rc_tm = self;
-        loop {
-            match rc_tm.as_ref() {
-                Tm::Txt(head, tail) => {
-                    buf.push_str(head.as_str());
-                    rc_tm = tail;
-                }
-                Tm::Nil => break Ok(()),
-                _ => break Err(()),
-            }
-        }
-    }
-
-    pub fn source_vars_to_repl_vars(&self) -> Self {
-        self.map_direct_children(|child| match child.as_ref() {
-            Tm::Var(v) if matches!(v.gen(), Generation::Source) => {
-                Tm::Var(Var::from_repl(v.istr())).into()
-            }
-            Tm::Var(_) => child.clone(), // Prevent infinite recursion.
-            _ => child.source_vars_to_repl_vars(),
-        })
-    }
-
-    pub fn sym(s: impl AsRef<str>) -> Self {
-        Tm::Sym(IStr::from(s.as_ref())).into()
-    }
-
-    pub fn sym_true() -> Self {
-        Tm::Sym("true".into()).into()
-    }
-
-    pub fn sym_false() -> Self {
-        Tm::Sym("false".into()).into()
-    }
-}
-
-#[macro_export]
-macro_rules! tm {
-    ($ident:ident) => {
-        {
-            let ident = stringify!($ident);
-            match ident.chars().next().unwrap() {
-                ch if ch.is_lowercase() => Tm::Sym(ident.into()),
-                ch if ch.is_uppercase() => Tm::Var(Var::from_source(ident)),
-                _ => todo!(),
-            }
-        }
-    };
-
-    ( $([$attr:ident])+ ) => {
-        {
-            let mut rel = Rel::new();
-
-            $(
-                rel.insert_mut(stringify!($attr).into(), RcTm::from(tm!($attr)));
-            )+
-
-            Tm::Rel(rel)
-        }
-    };
-
-    ( $([$attr:ident $expr:expr])+ ) => {
-        {
-            let mut rel = $crate::ast::Rel::new();
-
-            $(
-                rel.insert_mut(stringify!($attr).into(), $expr);
-            )+
-
-            Tm::Rel(rel)
-        }
-    };
-}
-
-#[macro_export]
-macro_rules! rel_match {
-    ($expr:expr, { $( $([$key:ident = $value:pat])+ $(| $([$key2:ident = $value2:ident])+)* => $block:expr, )* else => $default:expr }) => {
-        loop {
-            $(
-                $(
-                    let $key = $expr.get(&IStr::from(stringify!($key)));
-                )+
-                if let ( $(Some($value),)+ ) = ( $($key, )+ ) {
-                    break $block;
-                }
-
-                $(
-                    $(
-                        let $key2 = $expr.get(&IStr::from(stringify!($key2)));
-                    )+
-                    if let ( $(Some($value2),)+ ) = ( $($key2, )+ ) {
-                        break $block;
-                    }
-                )*
-            )*
-
-            break $default;
-        }
-    };
-}
-
-impl Dup for RcTm {
-    fn dup(&self, duper: &mut TmDuplicator) -> Self {
-        self.0.dup(duper).into()
-    }
-}
-
-impl AsRef<Tm> for RcTm {
-    fn as_ref(&self) -> &Tm {
-        self.0.as_ref()
-    }
-}
-
-impl Deref for RcTm {
-    type Target = Tm;
-
-    fn deref(&self) -> &Self::Target {
-        self.as_ref()
-    }
-}
-
-impl<T: Into<Tm>> From<T> for RcTm {
-    fn from(value: T) -> Self {
-        RcTm(Rc::new(value.into()))
-    }
-}
-
-impl From<Var> for RcTm {
-    fn from(var: Var) -> Self {
-        Tm::Var(var).into()
-    }
-}
-
-impl From<Sig> for RcTm {
-    fn from(sig: Sig) -> Self {
-        Self(Rc::new(Tm::Rel(
-            sig.0
-                .into_iter()
-                .map(|sym| (*sym, Tm::Sym(*sym).into()))
-                .collect(),
-        )))
-    }
-}
-
-impl From<String> for RcTm {
-    fn from(s: String) -> Self {
-        Self(Rc::new(Tm::Txt(CharList::from(s), Self(Rc::new(Tm::Nil)))))
-    }
-}
-
-impl From<Rel> for RcTm {
-    fn from(rel: Rel) -> Self {
-        Self(Rc::new(Tm::Rel(rel)))
-    }
-}
-
-impl From<&Tok> for RcTm {
-    fn from(value: &Tok) -> Self {
-        Self(Rc::new(Tm::Sym(value.to_string().into())))
-    }
-}
-
-impl fmt::Display for RcTm {
-    fn fmt(&self, f: &mut fmt::Formatter<'_>) -> fmt::Result {
-        write!(f, "{}", TmDisplayer::default().with_tm(self.as_ref()))
-    }
-}
-
-impl ClassifyTerm<Var> for RcTm {
-    fn classify_term(&self) -> unifier_set::TermKind<&Var> {
-        match self.as_ref() {
-            Tm::Var(var) => TermKind::Var(var),
-            _ => TermKind::NonVar,
-        }
-    }
-
-    fn superficially_unifiable(&self, other: &Self) -> bool {
-        match (self.as_ref(), other.as_ref()) {
-            (Tm::Sym(s1), Tm::Sym(s2)) => s1 == s2,
-            (Tm::Var(_), Tm::Var(_)) => true,
-            (Tm::Int(n1), Tm::Int(n2)) => n1 == n2,
-            (Tm::Txt(cl1, _), Tm::Txt(cl2, _)) => cl1 == cl2,
-            (Tm::Block(f1, _), Tm::Block(f2, _)) => f1 == f2,
-            (Tm::Rel(r1), Tm::Rel(r2)) => r1.keys().eq(r2.keys()),
-            (Tm::Cons(_, _), Tm::Cons(_, _)) => true,
-            (Tm::Nil, Tm::Nil) => true,
-            _ => false,
-        }
-    }
-}
-
-impl DirectChildren<Var> for RcTm {
-    fn direct_children<'a>(&'a self) -> Box<dyn Iterator<Item = &'a Self> + 'a> {
-        match self.as_ref() {
-            Tm::Sym(_) | Tm::Var(_) | Tm::Int(_) | Tm::Nil => Box::new(iter::empty()),
-            Tm::Txt(_, tail) => Box::new(iter::once(tail)),
-            Tm::Block(_, members) => Box::new(members.iter()),
-            Tm::Rel(rel) => Box::new(rel.values()),
-            Tm::BinOp(_, x, y) => Box::new([x, y].into_iter()),
-            Tm::Cons(head, tail) => Box::new(iter::once(head).chain(iter::once(tail))),
-        }
-    }
-
-    fn map_direct_children<'a>(&'a self, mut f: impl FnMut(&'a Self) -> Self + 'a) -> Self {
-        match self.as_ref() {
-            Tm::Sym(_) | Tm::Var(_) | Tm::Int(_) | Tm::Nil => self.clone(),
-            Tm::Txt(char_list, tail) => Tm::Txt(char_list.clone(), f(tail)).into(),
-            Tm::Block(functor, members) => {
-                Tm::Block(functor.clone(), members.iter().map(f).collect()).into()
-            }
-            Tm::Rel(rel) => Tm::Rel(rel.iter().map(|(k, v)| (*k, f(v))).collect()).into(),
-            Tm::BinOp(op, x, y) => Tm::BinOp(*op, f(x), f(y)).into(),
-            Tm::Cons(head, tail) => Tm::Cons(f(head), f(tail)).into(),
-        }
-    }
-}
-
-#[derive(Debug, Clone, Copy, PartialEq, Eq, PartialOrd, Ord, Hash)]
-pub enum BinOpSymbol {
-    PathSep,
-    Equal,
-    Tilde,
-    Semicolon,
-}
-
-impl BinOpSymbol {
-    pub fn deference_lvl(&self) -> usize {
-        DEFERENCE_TABLE
-            .iter()
-            .enumerate()
-            .find(|(_, op)| **op == *self)
-            .map(|(idx, _)| idx)
-            .expect("All cases handled")
-    }
-
-    pub fn to_tok(&self) -> Tok {
-        match self {
-            BinOpSymbol::PathSep => Tok::PathSep,
-            BinOpSymbol::Equal => Tok::Equal,
-            BinOpSymbol::Tilde => Tok::Tilde,
-            BinOpSymbol::Semicolon => Tok::Semicolon,
-        }
-    }
-}
-
-/// Operator deference is the inverse of operator precedence.
-pub const DEFERENCE_TABLE: &[BinOpSymbol] = &[
-    BinOpSymbol::PathSep, // Lowest deference (highest precedence).
-    BinOpSymbol::Equal,
-    BinOpSymbol::Tilde,
-    BinOpSymbol::Semicolon, // Highest deference (lowest precedence).
-];
-
-impl From<BinOpSymbol> for Tm {
-    fn from(value: BinOpSymbol) -> Self {
-        Tm::Sym(IStr::from(value.to_string()))
-    }
-}
-
-impl fmt::Display for BinOpSymbol {
-    fn fmt(&self, f: &mut fmt::Formatter<'_>) -> fmt::Result {
-        f.write_str(match self {
-            BinOpSymbol::Equal => "=",
-            BinOpSymbol::Tilde => "~",
-            BinOpSymbol::PathSep => "::",
-            BinOpSymbol::Semicolon => ";",
-        })
-    }
-}
-
-/// A top-level item.
-#[derive(Debug, Clone, PartialEq, Eq)]
-pub enum Item {
-    /// A command to the compiler/runtime system.
-    Directive(Rel),
-
-    /// The definition of a relation.
-    RelDef(Rel, Option<RcTm>),
-}
-
-impl fmt::Display for Item {
-    fn fmt(&self, f: &mut fmt::Formatter<'_>) -> fmt::Result {
-        match self {
-            Item::Directive(rel) => {
-                write!(f, "[")?;
-                TmDisplayer::default().fmt_rel(rel, f)?;
-                write!(f, "]")?;
-                Ok(())
-            }
-            Item::RelDef(rel, body) => {
-                TmDisplayer::default().fmt_rel(rel, f)?;
-                if let Some(body) = body {
-                    let td = TmDisplayer::default().indented(body.as_ref());
-                    write!(f, " {td}",)?;
-                }
-                Ok(())
-            }
-        }
-    }
-}
-
-/// Contains a *sorted* `Vector` of keys.
-#[derive(Debug, Clone, PartialEq, Eq, PartialOrd, Ord, Hash)]
-pub struct Sig(Vector<Sym>);
-
-impl Sig {
-    pub fn arity(&self) -> usize {
-        self.0.len()
-    }
-}
-
-impl FromIterator<Sym> for Sig {
-    fn from_iter<I: IntoIterator<Item = Sym>>(iter: I) -> Self {
-        let mut v: Vec<_> = iter.into_iter().collect();
-        v.sort();
-        Self(v.into_iter().collect())
-    }
-}
-
-impl<I> From<I> for Sig
-where
-    I: IntoIterator<Item = Sym>,
-{
-    fn from(it: I) -> Self {
-        it.into_iter().collect()
-    }
-}
-
-impl From<&Sig> for Tm {
-    fn from(sig: &Sig) -> Self {
-        let rel = sig
-            .0
-            .iter()
-            .copied()
-            .map(|sym| {
-                let pascal = sym.to_str().to_pascal_case();
-                (sym, RcTm::from(Tm::Var(Var::from_source(pascal))))
-            })
-            .collect();
-        Tm::Rel(rel)
-    }
-}
-
-impl fmt::Display for Sig {
-    fn fmt(&self, f: &mut fmt::Formatter<'_>) -> fmt::Result {
-        for key in &self.0 {
-            write!(f, "[{}]", key.to_str().to_pascal_case())?;
-        }
-        Ok(())
-    }
-}
-
-#[derive(Debug, Clone, PartialEq, Eq, PartialOrd, Ord, Hash)]
-pub struct Clause {
-    pub head: Rel,
-    pub body: Option<RcTm>,
-}
-
-impl Dup for Clause {
-    fn dup(&self, duper: &mut TmDuplicator) -> Self {
-        let head = self
-            .head
-            .iter()
-            .map(|(name, tm)| (*name, tm.dup(duper)))
-            .collect();
-
-        let body = self.body.as_ref().map(|body| body.dup(duper));
-
-        Self { head, body }
-    }
-}
-
-/// A single-file program (compilation unit).
-#[derive(Debug, Default, Clone)]
-pub struct Module {
-    pub directives: Vec<Rel>,
-    pub relations: BTreeMap<Sig, Vec<Clause>>,
-    pub dependencies: HashSet<IStr>,
-}
-
-impl Module {
-    pub fn parse(
-        src: impl AsRef<str>,
-        filename: PathBuf,
-        token_buf: &mut Vec<At<Tok>>,
-    ) -> Result<Module, Error<'_>> {
-        let tokens = lex::tokenize_into(token_buf, LocatedSpan::new(src.as_ref()), filename)?;
-        parse::entire_module(tokens)
-    }
-
-    pub fn include(&mut self, mut other: Module) {
-        self.directives.append(&mut other.directives);
-        self.relations.append(&mut other.relations);
-    }
-}
-
-impl fmt::Display for Module {
-    fn fmt(&self, f: &mut fmt::Formatter<'_>) -> fmt::Result {
-        for dir in self.directives.iter() {
-            writeln!(f, "{dir}")?;
-        }
-
-        writeln!(f)?;
-
-        for (_sig, rel_defs) in self.relations.iter() {
-            for Clause { head, body } in rel_defs {
-                if let Some(body) = body {
-                    writeln!(f, "{head}{body}")?;
-                } else {
-                    writeln!(f, "{head}")?;
-                }
-            }
-            writeln!(f)?;
-        }
-        Ok(())
-    }
-}
-=======
-use std::{
-    collections::{BTreeMap, HashSet},
-    fmt,
-    iter::{self, DoubleEndedIterator},
-    ops::Deref,
-    path::PathBuf,
-    rc::Rc,
-};
-
-use char_list::CharList;
-use heck::ToPascalCase;
-use nom_locate::LocatedSpan;
-use rpds::{vector, Vector};
-use unifier_set::{ClassifyTerm, DirectChildren, TermKind};
-
-use crate::{
-    ast::dup::{Dup, TmDuplicator},
-    ast::tm_displayer::TmDisplayer,
-    data_structures::{Generation, Int, Map, Sym, Var},
-    interner::IStr,
-    lex::{
-        self,
-        tok::{At, Tok},
-    },
-    parse::{self, Error},
-};
-
-pub type Rel = Map<Sym, RcTm>;
-
-/// A term.
-#[derive(Debug, Clone, PartialEq, Eq, Hash, PartialOrd, Ord)]
-pub enum Tm {
-    Sym(Sym),
-    Var(Var),
-    Int(Int),
-    Txt(CharList, RcTm),
-    Block(Tok, Vector<RcTm>),
-    Rel(Rel),
-    BinOp(BinOpSymbol, RcTm, RcTm),
-    Cons(RcTm, RcTm),
-    Nil,
-}
-
-impl Dup for Tm {
-    fn dup(&self, duper: &mut TmDuplicator) -> Self {
-        match self {
-            Tm::Var(v) => Tm::Var(v.dup(duper)),
-            Tm::Cons(h, t) => Tm::Cons(h.dup(duper), t.dup(duper)),
-            Tm::Block(f, ms) => {
-                let ms = ms.iter().map(|tm| tm.dup(duper)).collect();
-                Tm::Block(f.clone(), ms)
-            }
-            Tm::Rel(rel) => {
-                let rel = rel
-                    .iter()
-                    .map(|(name, tm)| (*name, tm.dup(duper)))
-                    .collect();
-                Tm::Rel(rel)
-            }
-            Tm::BinOp(op, x, y) => Tm::BinOp(*op, x.dup(duper), y.dup(duper)),
-            Tm::Txt(cl, tl) => Tm::Txt(cl.clone(), tl.dup(duper)),
-            Tm::Sym(_) | Tm::Int(_) | Tm::Nil => self.clone(),
-        }
-    }
-}
-
-#[derive(Debug, Clone, PartialEq, Eq, Hash, PartialOrd, Ord)]
-pub struct RcTm(Rc<Tm>);
-
-impl RcTm {
-    pub fn try_as_list(&self) -> Option<(Vector<RcTm>, Option<Var>)> {
-        let mut vec = vector![];
-        let mut current = self;
-
-        while let Tm::Cons(x, xs) = current.as_ref() {
-            vec.push_back_mut(x.clone());
-            current = xs;
-        }
-
-        match current.as_ref() {
-            Tm::Nil => Some((vec, None)),
-            Tm::Var(var) => Some((vec, Some(var.clone()))),
-            _ => None,
-        }
-    }
-
-    pub fn try_as_set_from_list(&self) -> Option<(HashSet<RcTm>, Option<Var>)> {
-        let mut set = HashSet::new();
-        let mut current = self;
-
-        while let Tm::Cons(x, xs) = current.as_ref() {
-            set.insert(x.clone());
-            current = xs;
-        }
-
-        match current.as_ref() {
-            Tm::Nil => Some((set, None)),
-            Tm::Var(var) => Some((set, Some(var.clone()))),
-            _ => None,
-        }
-    }
-
-    pub fn try_as_var(&self) -> Option<Var> {
-        match self.as_ref() {
-            Tm::Var(v) => Some(v.clone()),
-            _ => None,
-        }
-    }
-
-    pub fn try_as_sym(&self) -> Option<Sym> {
-        match self.as_ref() {
-            Tm::Sym(s) => Some(*s),
-            _ => None,
-        }
-    }
-
-    pub fn try_as_rel(&self) -> Option<&Rel> {
-        match self.as_ref() {
-            Tm::Rel(r) => Some(r),
-            _ => None,
-        }
-    }
-
-    pub fn list_from_iter(it: impl DoubleEndedIterator<Item = RcTm>) -> Self {
-        let mut list = Tm::Nil;
-
-        for element in it.rev() {
-            list = Tm::Cons(element, Self::from(list));
-        }
-
-        Self::from(list)
-    }
-
-    pub fn try_collect_txt_to_string(&self, buf: &mut String) -> Result<(), ()> {
-        let mut rc_tm = self;
-        loop {
-            match rc_tm.as_ref() {
-                Tm::Txt(head, tail) => {
-                    buf.push_str(head.as_str());
-                    rc_tm = tail;
-                }
-                Tm::Nil => break Ok(()),
-                _ => break Err(()),
-            }
-        }
-    }
-
-    pub fn source_vars_to_repl_vars(&self) -> Self {
-        self.map_direct_children(|child| match child.as_ref() {
-            Tm::Var(v) if matches!(v.gen(), Generation::Source) => {
-                Tm::Var(Var::from_repl(v.istr())).into()
-            }
-            Tm::Var(_) => child.clone(), // Prevent infinite recursion.
-            _ => child.source_vars_to_repl_vars(),
-        })
-    }
-
-    pub fn sym(s: impl AsRef<str>) -> Self {
-        Tm::Sym(IStr::from(s.as_ref())).into()
-    }
-
-    pub fn sym_true() -> Self {
-        Tm::Sym("true".into()).into()
-    }
-
-    pub fn sym_false() -> Self {
-        Tm::Sym("false".into()).into()
-    }
-}
-
-#[macro_export]
-macro_rules! tm {
-    ($ident:ident) => {
-        {
-            let ident = stringify!($ident);
-            match ident.chars().next().unwrap() {
-                ch if ch.is_lowercase() => Tm::Sym(ident.into()),
-                ch if ch.is_uppercase() => Tm::Var(Var::from_source(ident)),
-                _ => todo!(),
-            }
-        }
-    };
-
-    ( $([$attr:ident])+ ) => {
-        {
-            let mut rel = Rel::new();
-
-            $(
-                rel.insert_mut(stringify!($attr).into(), RcTm::from(tm!($attr)));
-            )+
-
-            Tm::Rel(rel)
-        }
-    };
-
-    ( $([$attr:ident $expr:expr])+ ) => {
-        {
-            let mut rel = $crate::ast::Rel::new();
-
-            $(
-                rel.insert_mut(stringify!($attr).into(), $expr);
-            )+
-
-            Tm::Rel(rel)
-        }
-    };
-}
-
-#[macro_export]
-macro_rules! rel_match {
-    ($expr:expr, { $( $([$key:ident = $value:pat])+ $(| $([$key2:ident = $value2:ident])+)* => $block:expr, )* else => $default:expr }) => {
-        loop {
-            $(
-                $(
-                    let $key = $expr.get(&IStr::from(stringify!($key)));
-                )+
-                if let ( $(Some($value),)+ ) = ( $($key, )+ ) {
-                    break $block;
-                }
-
-                $(
-                    $(
-                        let $key2 = $expr.get(&IStr::from(stringify!($key2)));
-                    )+
-                    if let ( $(Some($value2),)+ ) = ( $($key2, )+ ) {
-                        break $block;
-                    }
-                )*
-            )*
-
-            break $default;
-        }
-    };
-}
-
-impl Dup for RcTm {
-    fn dup(&self, duper: &mut TmDuplicator) -> Self {
-        self.0.dup(duper).into()
-    }
-}
-
-impl AsRef<Tm> for RcTm {
-    fn as_ref(&self) -> &Tm {
-        self.0.as_ref()
-    }
-}
-
-impl Deref for RcTm {
-    type Target = Tm;
-
-    fn deref(&self) -> &Self::Target {
-        self.as_ref()
-    }
-}
-
-impl From<Tm> for RcTm {
-    fn from(tm: Tm) -> Self {
-        RcTm(Rc::new(tm))
-    }
-}
-
-impl From<Var> for RcTm {
-    fn from(var: Var) -> Self {
-        Tm::Var(var).into()
-    }
-}
-
-impl From<Sig> for RcTm {
-    fn from(sig: Sig) -> Self {
-        Self(Rc::new(Tm::Rel(
-            sig.0
-                .into_iter()
-                .map(|sym| (*sym, Tm::Sym(*sym).into()))
-                .collect(),
-        )))
-    }
-}
-
-impl From<String> for RcTm {
-    fn from(s: String) -> Self {
-        Self(Rc::new(Tm::Txt(CharList::from(s), Self(Rc::new(Tm::Nil)))))
-    }
-}
-
-impl From<Rel> for RcTm {
-    fn from(rel: Rel) -> Self {
-        Self(Rc::new(Tm::Rel(rel)))
-    }
-}
-
-impl From<&Tok> for RcTm {
-    fn from(value: &Tok) -> Self {
-        Self(Rc::new(Tm::Sym(value.to_string().into())))
-    }
-}
-
-impl fmt::Display for RcTm {
-    fn fmt(&self, f: &mut fmt::Formatter<'_>) -> fmt::Result {
-        write!(f, "{}", TmDisplayer::default().with_tm(self.as_ref()))
-    }
-}
-
-impl ClassifyTerm<Var> for RcTm {
-    fn classify_term(&self) -> unifier_set::TermKind<&Var> {
-        match self.as_ref() {
-            Tm::Var(var) => TermKind::Var(var),
-            _ => TermKind::NonVar,
-        }
-    }
-
-    fn superficially_unifiable(&self, other: &Self) -> bool {
-        match (self.as_ref(), other.as_ref()) {
-            (Tm::Sym(s1), Tm::Sym(s2)) => s1 == s2,
-            (Tm::Var(_), Tm::Var(_)) => true,
-            (Tm::Int(n1), Tm::Int(n2)) => n1 == n2,
-            (Tm::Txt(cl1, _), Tm::Txt(cl2, _)) => cl1 == cl2,
-            (Tm::Block(f1, _), Tm::Block(f2, _)) => f1 == f2,
-            (Tm::Rel(r1), Tm::Rel(r2)) => r1.keys().eq(r2.keys()),
-            (Tm::Cons(_, _), Tm::Cons(_, _)) => true,
-            (Tm::Nil, Tm::Nil) => true,
-            (Tm::BinOp(op1, _, _), Tm::BinOp(op2, _, _)) => op1 == op2,
-            _ => false,
-        }
-    }
-}
-
-impl DirectChildren<Var> for RcTm {
-    fn direct_children<'a>(&'a self) -> Box<dyn Iterator<Item = &'a Self> + 'a> {
-        match self.as_ref() {
-            Tm::Sym(_) | Tm::Var(_) | Tm::Int(_) | Tm::Nil => Box::new(iter::empty()),
-            Tm::Txt(_, tail) => Box::new(iter::once(tail)),
-            Tm::Block(_, members) => Box::new(members.iter()),
-            Tm::Rel(rel) => Box::new(rel.values()),
-            Tm::BinOp(_, x, y) => Box::new([x, y].into_iter()),
-            Tm::Cons(head, tail) => Box::new(iter::once(head).chain(iter::once(tail))),
-        }
-    }
-
-    fn map_direct_children<'a>(&'a self, mut f: impl FnMut(&'a Self) -> Self + 'a) -> Self {
-        match self.as_ref() {
-            Tm::Sym(_) | Tm::Var(_) | Tm::Int(_) | Tm::Nil => self.clone(),
-            Tm::Txt(char_list, tail) => Tm::Txt(char_list.clone(), f(tail)).into(),
-            Tm::Block(functor, members) => {
-                Tm::Block(functor.clone(), members.iter().map(f).collect()).into()
-            }
-            Tm::Rel(rel) => Tm::Rel(rel.iter().map(|(k, v)| (*k, f(v))).collect()).into(),
-            Tm::BinOp(op, x, y) => Tm::BinOp(*op, f(x), f(y)).into(),
-            Tm::Cons(head, tail) => Tm::Cons(f(head), f(tail)).into(),
-        }
-    }
-}
-
-#[derive(Debug, Clone, Copy, PartialEq, Eq, PartialOrd, Ord, Hash)]
-pub enum BinOpSymbol {
-    PathSep,
-    Equal,
-    Tilde,
-    Semicolon,
-}
-
-impl BinOpSymbol {
-    pub fn deference_lvl(&self) -> usize {
-        DEFERENCE_TABLE
-            .iter()
-            .enumerate()
-            .find(|(_, op)| **op == *self)
-            .map(|(idx, _)| idx)
-            .expect("All cases handled")
-    }
-
-    pub fn to_tok(&self) -> Tok {
-        match self {
-            BinOpSymbol::PathSep => Tok::PathSep,
-            BinOpSymbol::Equal => Tok::Equal,
-            BinOpSymbol::Tilde => Tok::Tilde,
-            BinOpSymbol::Semicolon => Tok::Semicolon,
-        }
-    }
-}
-
-/// Operator deference is the inverse of operator precedence.
-pub const DEFERENCE_TABLE: &[BinOpSymbol] = &[
-    BinOpSymbol::PathSep, // Lowest deference (highest precedence).
-    BinOpSymbol::Equal,
-    BinOpSymbol::Tilde,
-    BinOpSymbol::Semicolon, // Highest deference (lowest precedence).
-];
-
-impl fmt::Display for BinOpSymbol {
-    fn fmt(&self, f: &mut fmt::Formatter<'_>) -> fmt::Result {
-        f.write_str(match self {
-            BinOpSymbol::Equal => "=",
-            BinOpSymbol::Tilde => "~",
-            BinOpSymbol::PathSep => "::",
-            BinOpSymbol::Semicolon => ";",
-        })
-    }
-}
-
-/// A top-level item.
-#[derive(Debug, Clone, PartialEq, Eq)]
-pub enum Item {
-    /// A command to the compiler/runtime system.
-    Directive(Rel),
-
-    /// The definition of a relation.
-    RelDef(Rel, Option<RcTm>),
-}
-
-impl fmt::Display for Item {
-    fn fmt(&self, f: &mut fmt::Formatter<'_>) -> fmt::Result {
-        match self {
-            Item::Directive(rel) => {
-                write!(f, "[")?;
-                TmDisplayer::default().fmt_rel(rel, f)?;
-                write!(f, "]")?;
-                Ok(())
-            }
-            Item::RelDef(rel, body) => {
-                TmDisplayer::default().fmt_rel(rel, f)?;
-                if let Some(body) = body {
-                    let td = TmDisplayer::default().indented(body.as_ref());
-                    write!(f, " {td}",)?;
-                }
-                Ok(())
-            }
-        }
-    }
-}
-
-/// Contains a *sorted* `Vector` of keys.
-#[derive(Debug, Clone, PartialEq, Eq, PartialOrd, Ord, Hash)]
-pub struct Sig(Vector<Sym>);
-
-impl Sig {
-    pub fn arity(&self) -> usize {
-        self.0.len()
-    }
-}
-
-impl FromIterator<Sym> for Sig {
-    fn from_iter<I: IntoIterator<Item = Sym>>(iter: I) -> Self {
-        let mut v: Vec<_> = iter.into_iter().collect();
-        v.sort();
-        Self(v.into_iter().collect())
-    }
-}
-
-impl<I> From<I> for Sig
-where
-    I: IntoIterator<Item = Sym>,
-{
-    fn from(it: I) -> Self {
-        it.into_iter().collect()
-    }
-}
-
-impl From<&Sig> for Tm {
-    fn from(sig: &Sig) -> Self {
-        let rel = sig
-            .0
-            .iter()
-            .copied()
-            .map(|sym| {
-                let pascal = sym.to_str().to_pascal_case();
-                (sym, RcTm::from(Tm::Var(Var::from_source(pascal))))
-            })
-            .collect();
-        Tm::Rel(rel)
-    }
-}
-
-impl fmt::Display for Sig {
-    fn fmt(&self, f: &mut fmt::Formatter<'_>) -> fmt::Result {
-        for key in &self.0 {
-            write!(f, "[{}]", key.to_str().to_pascal_case())?;
-        }
-        Ok(())
-    }
-}
-
-#[derive(Debug, Clone, PartialEq, Eq, PartialOrd, Ord, Hash)]
-pub struct Clause {
-    pub head: Rel,
-    pub body: Option<RcTm>,
-}
-
-impl Dup for Clause {
-    fn dup(&self, duper: &mut TmDuplicator) -> Self {
-        let head = self
-            .head
-            .iter()
-            .map(|(name, tm)| (*name, tm.dup(duper)))
-            .collect();
-
-        let body = self.body.as_ref().map(|body| body.dup(duper));
-
-        Self { head, body }
-    }
-}
-
-/// A single-file program (compilation unit).
-#[derive(Debug, Default, Clone)]
-pub struct Module {
-    pub directives: Vec<Rel>,
-    pub relations: BTreeMap<Sig, Vec<Clause>>,
-    pub dependencies: HashSet<IStr>,
-}
-
-impl Module {
-    pub fn parse(
-        src: impl AsRef<str>,
-        filename: PathBuf,
-        token_buf: &mut Vec<At<Tok>>,
-    ) -> Result<Module, Error<'_>> {
-        let tokens = lex::tokenize_into(token_buf, LocatedSpan::new(src.as_ref()), filename)?;
-        parse::entire_module(tokens)
-    }
-
-    pub fn include(&mut self, mut other: Module) {
-        self.directives.append(&mut other.directives);
-        self.relations.append(&mut other.relations);
-    }
-}
-
-impl fmt::Display for Module {
-    fn fmt(&self, f: &mut fmt::Formatter<'_>) -> fmt::Result {
-        for dir in self.directives.iter() {
-            writeln!(f, "{dir}")?;
-        }
-
-        writeln!(f)?;
-
-        for (_sig, rel_defs) in self.relations.iter() {
-            for Clause { head, body } in rel_defs {
-                if let Some(body) = body {
-                    writeln!(f, "{head}{body}")?;
-                } else {
-                    writeln!(f, "{head}")?;
-                }
-            }
-            writeln!(f)?;
-        }
-        Ok(())
-    }
-}
->>>>>>> fce425f5
+use std::{
+    collections::{BTreeMap, HashSet},
+    fmt,
+    iter::{self, DoubleEndedIterator},
+    ops::Deref,
+    path::PathBuf,
+    rc::Rc,
+};
+
+use char_list::CharList;
+use heck::ToPascalCase;
+use nom_locate::LocatedSpan;
+use rpds::{vector, Vector};
+use unifier_set::{ClassifyTerm, DirectChildren, TermKind};
+
+use crate::{
+    ast::dup::{Dup, TmDuplicator},
+    ast::tm_displayer::TmDisplayer,
+    data_structures::{Generation, Int, Map, Sym, Var},
+    interner::IStr,
+    lex::{
+        self,
+        tok::{At, Tok},
+    },
+    parse::{self, Error},
+};
+
+pub type Rel = Map<Sym, RcTm>;
+
+/// A term.
+#[derive(Debug, Clone, PartialEq, Eq, Hash, PartialOrd, Ord)]
+pub enum Tm {
+    Sym(Sym),
+    Var(Var),
+    Int(Int),
+    Txt(CharList, RcTm),
+    Block(Tok, Vector<RcTm>),
+    Rel(Rel),
+    BinOp(BinOpSymbol, RcTm, RcTm),
+    Cons(RcTm, RcTm),
+    Nil,
+}
+
+impl Dup for Tm {
+    fn dup(&self, duper: &mut TmDuplicator) -> Self {
+        match self {
+            Tm::Var(v) => Tm::Var(v.dup(duper)),
+            Tm::Cons(h, t) => Tm::Cons(h.dup(duper), t.dup(duper)),
+            Tm::Block(f, ms) => {
+                let ms = ms.iter().map(|tm| tm.dup(duper)).collect();
+                Tm::Block(f.clone(), ms)
+            }
+            Tm::Rel(rel) => {
+                let rel = rel
+                    .iter()
+                    .map(|(name, tm)| (*name, tm.dup(duper)))
+                    .collect();
+                Tm::Rel(rel)
+            }
+            Tm::BinOp(op, x, y) => Tm::BinOp(*op, x.dup(duper), y.dup(duper)),
+            Tm::Txt(cl, tl) => Tm::Txt(cl.clone(), tl.dup(duper)),
+            Tm::Sym(_) | Tm::Int(_) | Tm::Nil => self.clone(),
+        }
+    }
+}
+
+#[derive(Debug, Clone, PartialEq, Eq, Hash, PartialOrd, Ord)]
+pub struct RcTm(Rc<Tm>);
+
+impl RcTm {
+    pub fn try_as_list(&self) -> Option<(Vector<RcTm>, Option<Var>)> {
+        let mut vec = vector![];
+        let mut current = self;
+
+        while let Tm::Cons(x, xs) = current.as_ref() {
+            vec.push_back_mut(x.clone());
+            current = xs;
+        }
+
+        match current.as_ref() {
+            Tm::Nil => Some((vec, None)),
+            Tm::Var(var) => Some((vec, Some(var.clone()))),
+            _ => None,
+        }
+    }
+
+    pub fn try_as_set_from_list(&self) -> Option<(HashSet<RcTm>, Option<Var>)> {
+        let mut set = HashSet::new();
+        let mut current = self;
+
+        while let Tm::Cons(x, xs) = current.as_ref() {
+            set.insert(x.clone());
+            current = xs;
+        }
+
+        match current.as_ref() {
+            Tm::Nil => Some((set, None)),
+            Tm::Var(var) => Some((set, Some(var.clone()))),
+            _ => None,
+        }
+    }
+
+    pub fn try_as_var(&self) -> Option<Var> {
+        match self.as_ref() {
+            Tm::Var(v) => Some(v.clone()),
+            _ => None,
+        }
+    }
+
+    pub fn try_as_sym(&self) -> Option<Sym> {
+        match self.as_ref() {
+            Tm::Sym(s) => Some(*s),
+            _ => None,
+        }
+    }
+
+    pub fn try_as_rel(&self) -> Option<&Rel> {
+        match self.as_ref() {
+            Tm::Rel(r) => Some(r),
+            _ => None,
+        }
+    }
+
+    pub fn list_from_iter(it: impl DoubleEndedIterator<Item = RcTm>) -> Self {
+        let mut list = Tm::Nil;
+
+        for element in it.rev() {
+            list = Tm::Cons(element, Self::from(list));
+        }
+
+        Self::from(list)
+    }
+
+    pub fn try_collect_txt_to_string(&self, buf: &mut String) -> Result<(), ()> {
+        let mut rc_tm = self;
+        loop {
+            match rc_tm.as_ref() {
+                Tm::Txt(head, tail) => {
+                    buf.push_str(head.as_str());
+                    rc_tm = tail;
+                }
+                Tm::Nil => break Ok(()),
+                _ => break Err(()),
+            }
+        }
+    }
+
+    pub fn source_vars_to_repl_vars(&self) -> Self {
+        self.map_direct_children(|child| match child.as_ref() {
+            Tm::Var(v) if matches!(v.gen(), Generation::Source) => {
+                Tm::Var(Var::from_repl(v.istr())).into()
+            }
+            Tm::Var(_) => child.clone(), // Prevent infinite recursion.
+            _ => child.source_vars_to_repl_vars(),
+        })
+    }
+
+    pub fn sym(s: impl AsRef<str>) -> Self {
+        Tm::Sym(IStr::from(s.as_ref())).into()
+    }
+
+    pub fn sym_true() -> Self {
+        Tm::Sym("true".into()).into()
+    }
+
+    pub fn sym_false() -> Self {
+        Tm::Sym("false".into()).into()
+    }
+}
+
+#[macro_export]
+macro_rules! tm {
+    ($ident:ident) => {
+        {
+            let ident = stringify!($ident);
+            match ident.chars().next().unwrap() {
+                ch if ch.is_lowercase() => Tm::Sym(ident.into()),
+                ch if ch.is_uppercase() => Tm::Var(Var::from_source(ident)),
+                _ => todo!(),
+            }
+        }
+    };
+
+    ( $([$attr:ident])+ ) => {
+        {
+            let mut rel = Rel::new();
+
+            $(
+                rel.insert_mut(stringify!($attr).into(), RcTm::from(tm!($attr)));
+            )+
+
+            Tm::Rel(rel)
+        }
+    };
+
+    ( $([$attr:ident $expr:expr])+ ) => {
+        {
+            let mut rel = $crate::ast::Rel::new();
+
+            $(
+                rel.insert_mut(stringify!($attr).into(), $expr);
+            )+
+
+            Tm::Rel(rel)
+        }
+    };
+}
+
+#[macro_export]
+macro_rules! rel_match {
+    ($expr:expr, { $( $([$key:ident = $value:pat])+ $(| $([$key2:ident = $value2:ident])+)* => $block:expr, )* else => $default:expr }) => {
+        loop {
+            $(
+                $(
+                    let $key = $expr.get(&IStr::from(stringify!($key)));
+                )+
+                if let ( $(Some($value),)+ ) = ( $($key, )+ ) {
+                    break $block;
+                }
+
+                $(
+                    $(
+                        let $key2 = $expr.get(&IStr::from(stringify!($key2)));
+                    )+
+                    if let ( $(Some($value2),)+ ) = ( $($key2, )+ ) {
+                        break $block;
+                    }
+                )*
+            )*
+
+            break $default;
+        }
+    };
+}
+
+impl Dup for RcTm {
+    fn dup(&self, duper: &mut TmDuplicator) -> Self {
+        self.0.dup(duper).into()
+    }
+}
+
+impl AsRef<Tm> for RcTm {
+    fn as_ref(&self) -> &Tm {
+        self.0.as_ref()
+    }
+}
+
+impl Deref for RcTm {
+    type Target = Tm;
+
+    fn deref(&self) -> &Self::Target {
+        self.as_ref()
+    }
+}
+
+impl<T: Into<Tm>> From<T> for RcTm {
+    fn from(value: T) -> Self {
+        RcTm(Rc::new(value.into()))
+    }
+}
+
+impl From<Var> for RcTm {
+    fn from(var: Var) -> Self {
+        Tm::Var(var).into()
+    }
+}
+
+impl From<Sig> for RcTm {
+    fn from(sig: Sig) -> Self {
+        Self(Rc::new(Tm::Rel(
+            sig.0
+                .into_iter()
+                .map(|sym| (*sym, Tm::Sym(*sym).into()))
+                .collect(),
+        )))
+    }
+}
+
+impl From<String> for RcTm {
+    fn from(s: String) -> Self {
+        Self(Rc::new(Tm::Txt(CharList::from(s), Self(Rc::new(Tm::Nil)))))
+    }
+}
+
+impl From<Rel> for RcTm {
+    fn from(rel: Rel) -> Self {
+        Self(Rc::new(Tm::Rel(rel)))
+    }
+}
+
+impl From<&Tok> for RcTm {
+    fn from(value: &Tok) -> Self {
+        Self(Rc::new(Tm::Sym(value.to_string().into())))
+    }
+}
+
+impl fmt::Display for RcTm {
+    fn fmt(&self, f: &mut fmt::Formatter<'_>) -> fmt::Result {
+        write!(f, "{}", TmDisplayer::default().with_tm(self.as_ref()))
+    }
+}
+
+impl ClassifyTerm<Var> for RcTm {
+    fn classify_term(&self) -> unifier_set::TermKind<&Var> {
+        match self.as_ref() {
+            Tm::Var(var) => TermKind::Var(var),
+            _ => TermKind::NonVar,
+        }
+    }
+
+    fn superficially_unifiable(&self, other: &Self) -> bool {
+        match (self.as_ref(), other.as_ref()) {
+            (Tm::Sym(s1), Tm::Sym(s2)) => s1 == s2,
+            (Tm::Var(_), Tm::Var(_)) => true,
+            (Tm::Int(n1), Tm::Int(n2)) => n1 == n2,
+            (Tm::Txt(cl1, _), Tm::Txt(cl2, _)) => cl1 == cl2,
+            (Tm::Block(f1, _), Tm::Block(f2, _)) => f1 == f2,
+            (Tm::Rel(r1), Tm::Rel(r2)) => r1.keys().eq(r2.keys()),
+            (Tm::Cons(_, _), Tm::Cons(_, _)) => true,
+            (Tm::Nil, Tm::Nil) => true,
+            (Tm::BinOp(op1, _, _), Tm::BinOp(op2, _, _)) => op1 == op2,
+            _ => false,
+        }
+    }
+}
+
+impl DirectChildren<Var> for RcTm {
+    fn direct_children<'a>(&'a self) -> Box<dyn Iterator<Item = &'a Self> + 'a> {
+        match self.as_ref() {
+            Tm::Sym(_) | Tm::Var(_) | Tm::Int(_) | Tm::Nil => Box::new(iter::empty()),
+            Tm::Txt(_, tail) => Box::new(iter::once(tail)),
+            Tm::Block(_, members) => Box::new(members.iter()),
+            Tm::Rel(rel) => Box::new(rel.values()),
+            Tm::BinOp(_, x, y) => Box::new([x, y].into_iter()),
+            Tm::Cons(head, tail) => Box::new(iter::once(head).chain(iter::once(tail))),
+        }
+    }
+
+    fn map_direct_children<'a>(&'a self, mut f: impl FnMut(&'a Self) -> Self + 'a) -> Self {
+        match self.as_ref() {
+            Tm::Sym(_) | Tm::Var(_) | Tm::Int(_) | Tm::Nil => self.clone(),
+            Tm::Txt(char_list, tail) => Tm::Txt(char_list.clone(), f(tail)).into(),
+            Tm::Block(functor, members) => {
+                Tm::Block(functor.clone(), members.iter().map(f).collect()).into()
+            }
+            Tm::Rel(rel) => Tm::Rel(rel.iter().map(|(k, v)| (*k, f(v))).collect()).into(),
+            Tm::BinOp(op, x, y) => Tm::BinOp(*op, f(x), f(y)).into(),
+            Tm::Cons(head, tail) => Tm::Cons(f(head), f(tail)).into(),
+        }
+    }
+}
+
+#[derive(Debug, Clone, Copy, PartialEq, Eq, PartialOrd, Ord, Hash)]
+pub enum BinOpSymbol {
+    PathSep,
+    Equal,
+    Tilde,
+    Semicolon,
+}
+
+impl BinOpSymbol {
+    pub fn deference_lvl(&self) -> usize {
+        DEFERENCE_TABLE
+            .iter()
+            .enumerate()
+            .find(|(_, op)| **op == *self)
+            .map(|(idx, _)| idx)
+            .expect("All cases handled")
+    }
+
+    pub fn to_tok(&self) -> Tok {
+        match self {
+            BinOpSymbol::PathSep => Tok::PathSep,
+            BinOpSymbol::Equal => Tok::Equal,
+            BinOpSymbol::Tilde => Tok::Tilde,
+            BinOpSymbol::Semicolon => Tok::Semicolon,
+        }
+    }
+}
+
+/// Operator deference is the inverse of operator precedence.
+pub const DEFERENCE_TABLE: &[BinOpSymbol] = &[
+    BinOpSymbol::PathSep, // Lowest deference (highest precedence).
+    BinOpSymbol::Equal,
+    BinOpSymbol::Tilde,
+    BinOpSymbol::Semicolon, // Highest deference (lowest precedence).
+];
+
+impl From<BinOpSymbol> for Tm {
+    fn from(value: BinOpSymbol) -> Self {
+        Tm::Sym(IStr::from(value.to_string()))
+    }
+}
+
+impl fmt::Display for BinOpSymbol {
+    fn fmt(&self, f: &mut fmt::Formatter<'_>) -> fmt::Result {
+        f.write_str(match self {
+            BinOpSymbol::Equal => "=",
+            BinOpSymbol::Tilde => "~",
+            BinOpSymbol::PathSep => "::",
+            BinOpSymbol::Semicolon => ";",
+        })
+    }
+}
+
+/// A top-level item.
+#[derive(Debug, Clone, PartialEq, Eq)]
+pub enum Item {
+    /// A command to the compiler/runtime system.
+    Directive(Rel),
+
+    /// The definition of a relation.
+    RelDef(Rel, Option<RcTm>),
+}
+
+impl fmt::Display for Item {
+    fn fmt(&self, f: &mut fmt::Formatter<'_>) -> fmt::Result {
+        match self {
+            Item::Directive(rel) => {
+                write!(f, "[")?;
+                TmDisplayer::default().fmt_rel(rel, f)?;
+                write!(f, "]")?;
+                Ok(())
+            }
+            Item::RelDef(rel, body) => {
+                TmDisplayer::default().fmt_rel(rel, f)?;
+                if let Some(body) = body {
+                    let td = TmDisplayer::default().indented(body.as_ref());
+                    write!(f, " {td}",)?;
+                }
+                Ok(())
+            }
+        }
+    }
+}
+
+/// Contains a *sorted* `Vector` of keys.
+#[derive(Debug, Clone, PartialEq, Eq, PartialOrd, Ord, Hash)]
+pub struct Sig(Vector<Sym>);
+
+impl Sig {
+    pub fn arity(&self) -> usize {
+        self.0.len()
+    }
+}
+
+impl FromIterator<Sym> for Sig {
+    fn from_iter<I: IntoIterator<Item = Sym>>(iter: I) -> Self {
+        let mut v: Vec<_> = iter.into_iter().collect();
+        v.sort();
+        Self(v.into_iter().collect())
+    }
+}
+
+impl<I> From<I> for Sig
+where
+    I: IntoIterator<Item = Sym>,
+{
+    fn from(it: I) -> Self {
+        it.into_iter().collect()
+    }
+}
+
+impl From<&Sig> for Tm {
+    fn from(sig: &Sig) -> Self {
+        let rel = sig
+            .0
+            .iter()
+            .copied()
+            .map(|sym| {
+                let pascal = sym.to_str().to_pascal_case();
+                (sym, RcTm::from(Tm::Var(Var::from_source(pascal))))
+            })
+            .collect();
+        Tm::Rel(rel)
+    }
+}
+
+impl fmt::Display for Sig {
+    fn fmt(&self, f: &mut fmt::Formatter<'_>) -> fmt::Result {
+        for key in &self.0 {
+            write!(f, "[{}]", key.to_str().to_pascal_case())?;
+        }
+        Ok(())
+    }
+}
+
+#[derive(Debug, Clone, PartialEq, Eq, PartialOrd, Ord, Hash)]
+pub struct Clause {
+    pub head: Rel,
+    pub body: Option<RcTm>,
+}
+
+impl Dup for Clause {
+    fn dup(&self, duper: &mut TmDuplicator) -> Self {
+        let head = self
+            .head
+            .iter()
+            .map(|(name, tm)| (*name, tm.dup(duper)))
+            .collect();
+
+        let body = self.body.as_ref().map(|body| body.dup(duper));
+
+        Self { head, body }
+    }
+}
+
+/// A single-file program (compilation unit).
+#[derive(Debug, Default, Clone)]
+pub struct Module {
+    pub directives: Vec<Rel>,
+    pub relations: BTreeMap<Sig, Vec<Clause>>,
+    pub dependencies: HashSet<IStr>,
+}
+
+impl Module {
+    pub fn parse(
+        src: impl AsRef<str>,
+        filename: PathBuf,
+        token_buf: &mut Vec<At<Tok>>,
+    ) -> Result<Module, Error<'_>> {
+        let tokens = lex::tokenize_into(token_buf, LocatedSpan::new(src.as_ref()), filename)?;
+        parse::entire_module(tokens)
+    }
+
+    pub fn include(&mut self, mut other: Module) {
+        self.directives.append(&mut other.directives);
+        self.relations.append(&mut other.relations);
+    }
+}
+
+impl fmt::Display for Module {
+    fn fmt(&self, f: &mut fmt::Formatter<'_>) -> fmt::Result {
+        for dir in self.directives.iter() {
+            writeln!(f, "{dir}")?;
+        }
+
+        writeln!(f)?;
+
+        for (_sig, rel_defs) in self.relations.iter() {
+            for Clause { head, body } in rel_defs {
+                if let Some(body) = body {
+                    writeln!(f, "{head}{body}")?;
+                } else {
+                    writeln!(f, "{head}")?;
+                }
+            }
+            writeln!(f)?;
+        }
+        Ok(())
+    }
+}